import duckdb
import pandas as pd
from datetime import datetime


class SimpleDataHealthCheck:
    """Simple health check for insurance filings data.
    Note: Florida is excluded from all checks (no FL data available).
    """

    def __init__(self, db_path="data/insurance_filings.db"):
        self.db_path = db_path
        # All US state abbreviations that should have insurance filings
        # NOTE: Florida (FL) excluded - no FL data currently available
        self.ALL_STATES = [
<<<<<<< HEAD
            'AL', 'AK', 'AZ', 'AR', 'CA', 'CO', 'CT', 'DE', 'GA', 'HI', 'ID',
            'IL', 'IN', 'IA', 'KS', 'KY', 'LA', 'ME', 'MD', 'MA', 'MI', 'MN', 'MS',
            'MO', 'MT', 'NE', 'NV', 'NH', 'NJ', 'NM', 'NY', 'NC', 'ND', 'OH', 'OK',
            'OR', 'PA', 'RI', 'SC', 'SD', 'TN', 'TX', 'UT', 'VT', 'VA', 'WA', 'WV',
            'WI', 'WY', 'DC'
        ]

        self.NAME_TO_ABBR = {
            'Alabama': 'AL',
            'Alaska': 'AK',
            'Arizona': 'AZ',
            'Arkansas': 'AR',
            'California': 'CA',
            'Colorado': 'CO',
            'Connecticut': 'CT',
            'Delaware': 'DE',
            'Georgia': 'GA',
            'Hawaii': 'HI',
            'Idaho': 'ID',
            'Illinois': 'IL',
            'Indiana': 'IN',
            'Iowa': 'IA',
            'Kansas': 'KS',
            'Kentucky': 'KY',
            'Louisiana': 'LA',
            'Maine': 'ME',
            'Maryland': 'MD',
            'Massachusetts': 'MA',
            'Michigan': 'MI',
            'Minnesota': 'MN',
            'Mississippi': 'MS',
            'Missouri': 'MO',
            'Montana': 'MT',
            'Nebraska': 'NE',
            'Nevada': 'NV',
            'New Hampshire': 'NH',
            'New Jersey': 'NJ',
            'New Mexico': 'NM',
            'New York': 'NY',
            'North Carolina': 'NC',
            'North Dakota': 'ND',
            'Ohio': 'OH',
            'Oklahoma': 'OK',
            'Oregon': 'OR',
            'Pennsylvania': 'PA',
            'Rhode Island': 'RI',
            'South Carolina': 'SC',
            'South Dakota': 'SD',
            'Tennessee': 'TN',
            'Texas': 'TX',
            'Utah': 'UT',
            'Vermont': 'VT',
            'Virginia': 'VA',
            'Washington': 'WA',
            'West Virginia': 'WV',
            'Wisconsin': 'WI',
            'Wyoming': 'WY',
            'District of Columbia': 'DC'
=======
            "AL",
            "AK",
            "AZ",
            "AR",
            "CA",
            "CO",
            "CT",
            "DE",
            "GA",
            "HI",
            "ID",
            "IL",
            "IN",
            "IA",
            "KS",
            "KY",
            "LA",
            "ME",
            "MD",
            "MA",
            "MI",
            "MN",
            "MS",
            "MO",
            "MT",
            "NE",
            "NV",
            "NH",
            "NJ",
            "NM",
            "NY",
            "NC",
            "ND",
            "OH",
            "OK",
            "OR",
            "PA",
            "RI",
            "SC",
            "SD",
            "TN",
            "TX",
            "UT",
            "VT",
            "VA",
            "WA",
            "WV",
            "WI",
            "WY",
        ]

        # Mapping of full state names to abbreviations for lookups
        self.STATE_NAME_TO_ABBR = {
            "Alabama": "AL",
            "Alaska": "AK",
            "Arizona": "AZ",
            "Arkansas": "AR",
            "California": "CA",
            "Colorado": "CO",
            "Connecticut": "CT",
            "Delaware": "DE",
            "Georgia": "GA",
            "Hawaii": "HI",
            "Idaho": "ID",
            "Illinois": "IL",
            "Indiana": "IN",
            "Iowa": "IA",
            "Kansas": "KS",
            "Kentucky": "KY",
            "Louisiana": "LA",
            "Maine": "ME",
            "Maryland": "MD",
            "Massachusetts": "MA",
            "Michigan": "MI",
            "Minnesota": "MN",
            "Mississippi": "MS",
            "Missouri": "MO",
            "Montana": "MT",
            "Nebraska": "NE",
            "Nevada": "NV",
            "New Hampshire": "NH",
            "New Jersey": "NJ",
            "New Mexico": "NM",
            "New York": "NY",
            "North Carolina": "NC",
            "North Dakota": "ND",
            "Ohio": "OH",
            "Oklahoma": "OK",
            "Oregon": "OR",
            "Pennsylvania": "PA",
            "Rhode Island": "RI",
            "South Carolina": "SC",
            "South Dakota": "SD",
            "Tennessee": "TN",
            "Texas": "TX",
            "Utah": "UT",
            "Vermont": "VT",
            "Virginia": "VA",
            "Washington": "WA",
            "West Virginia": "WV",
            "Wisconsin": "WI",
            "Wyoming": "WY",
            "District of Columbia": "DC",
            "Florida": "FL",
>>>>>>> e5cf14b8
        }

    def check_missing_states_by_year(self, year: int):
        """Return a list of states with no filings for a specific year."""
        conn = duckdb.connect(self.db_path)
        query = f"""
        SELECT DISTINCT State
        FROM filings
        WHERE State IS NOT NULL
            AND YEAR(Effective_Date) = {year}
        ORDER BY State
        """
        states_with_data = conn.execute(query).fetchdf()
        conn.close()
        states_in_db = {
<<<<<<< HEAD
            self.NAME_TO_ABBR.get(state, state)
            for state in states_with_data['State'].tolist()
=======
            self.STATE_NAME_TO_ABBR.get(state, state)
            for state in states_with_data["State"].tolist()
            if state
>>>>>>> e5cf14b8
        }
        missing_states = sorted(set(self.ALL_STATES) - states_in_db)
        return missing_states

    def check_perfect_duplicates(self, year: int | None = None) -> pd.DataFrame:
        """Find records where all tracked fields match exactly."""
        conn = duckdb.connect(self.db_path)
        year_filter = f"WHERE YEAR(Effective_Date) = {year}" if year else ""
        query = f"""
        WITH duplicate_groups AS (
            SELECT 
                Company,
                Subsidiary,
                State,
                Product_Line,
                Rate_Change_Type,
                Premium_Change_Number,
                Premium_Change_Amount_Text,
                Effective_Date,
                Previous_Increase_Date,
                Previous_Increase_Percentage,
                Policyholders_Affected_Number,
                Policyholders_Affected_Text,
                Total_Written_Premium_Number,
                Total_Written_Premium_Text,
                SERFF_Tracking_Number,
                Specific_Coverages,
                Stated_Reasons,
                Population,
                Impact_Score,
                Renewals_Date,
                COUNT(*) as duplicate_count,
                STRING_AGG(Record_ID, ', ') as record_ids
            FROM filings
            {year_filter}
            GROUP BY 
                Company, Subsidiary, State, Product_Line, Rate_Change_Type,
                Premium_Change_Number, Premium_Change_Amount_Text, Effective_Date,
                Previous_Increase_Date, Previous_Increase_Percentage,
                Policyholders_Affected_Number, Policyholders_Affected_Text,
                Total_Written_Premium_Number, Total_Written_Premium_Text,
                SERFF_Tracking_Number, Specific_Coverages, Stated_Reasons,
                Population, Impact_Score, Renewals_Date
            HAVING COUNT(*) > 1
        )
        SELECT * FROM duplicate_groups
        ORDER BY duplicate_count DESC, Company, State
        """
        duplicates = conn.execute(query).fetchdf()
        conn.close()
        return duplicates

    def get_year_overview(self) -> pd.DataFrame:
        """Show a quick overview of data by year."""
        conn = duckdb.connect(self.db_path)
        query = """
        SELECT 
            YEAR(Effective_Date) as year,
            COUNT(*) as total_filings,
            COUNT(DISTINCT State) as states_with_data,
            MIN(Effective_Date) as first_filing,
            MAX(Effective_Date) as last_filing
        FROM filings
        WHERE Effective_Date IS NOT NULL
            AND YEAR(Effective_Date) BETWEEN 2020 AND 2025
        GROUP BY YEAR(Effective_Date)
        ORDER BY year DESC
        """
        overview = conn.execute(query).fetchdf()
<<<<<<< HEAD
        print("\U0001F4CA DATA OVERVIEW BY YEAR")
=======
        print("\U0001f4ca DATA OVERVIEW BY YEAR")
>>>>>>> e5cf14b8
        print("=" * 50)
        print(f"{'Year':<6} {'Filings':<12} {'States':<15}")
        print("-" * 50)
        for _, row in overview.iterrows():
            year = int(row["year"])
            filings = f"{row['total_filings']:,}"
            states = f"{row['states_with_data']}/{len(self.ALL_STATES)}"
            print(f"{year:<6} {filings:<12} {states:<15}")
            missing_count = len(self.ALL_STATES) - row["states_with_data"]
            if 0 < missing_count < 10:
                missing_states = self.check_missing_states_by_year(year)
                print(f"       Missing: {', '.join(missing_states)}")
        bad_years_query = """
        SELECT 
            YEAR(Effective_Date) as year,
            COUNT(*) as count
        FROM filings
        WHERE Effective_Date IS NOT NULL
            AND (YEAR(Effective_Date) < 2020 OR YEAR(Effective_Date) > 2025)
        GROUP BY YEAR(Effective_Date)
        ORDER BY count DESC
        """
        bad_years = conn.execute(bad_years_query).fetchdf()
        conn.close()
        if len(bad_years) > 0:
            print("\n\u26a0\ufe0f  Warning: Found filings with incorrect years:")
            for _, row in bad_years.iterrows():
                print(f"   - Year {int(row['year'])}: {row['count']} filings")
        return overview

    def run_health_check(self, year: int | None = None) -> None:
        """Run the health checks and print results."""
        print("\n\U0001f3e5 INSURANCE DATA HEALTH CHECK")
        print(f"Generated: {datetime.now().strftime('%Y-%m-%d %H:%M:%S')}")
        if year:
            print(f"Year: {year}")
        print("=" * 50)
        print("\n\U0001f4cb DUPLICATE CHECK")
        duplicates = self.check_perfect_duplicates(year)
        if len(duplicates) > 0:
            total_duplicate_records = duplicates["duplicate_count"].sum() - len(duplicates)
            print(f"\u274c Found {len(duplicates)} groups of perfect duplicates")
            print(f"   Total duplicate records: {total_duplicate_records}")
            print("\n   Top duplicate examples:")
            for _, row in duplicates.head(5).iterrows():
                print(
                    f"   \u2022 {row['Company']} - {row['State']} - {row['Effective_Date']} ({row['duplicate_count']} copies)"
                )
        else:
            period = f" in {year}" if year else ""
            print(f"\u2705 No perfect duplicates found{period}")
        missing = []
        if year:
            print(f"\n\U0001f5fa\ufe0f  STATE COVERAGE FOR {year}")
            missing = self.check_missing_states_by_year(year)
            if missing:
                print(f"\u274c {len(missing)} states missing: {', '.join(missing)}")
            else:
                print("\u2705 All expected states have data")
        print("\n" + "=" * 50)
        if year:
            print(f"SUMMARY FOR {year}:")
        else:
            print("OVERALL SUMMARY:")
        if len(duplicates) > 0:
            print("• \u274c Duplicates need cleanup")
        else:
            print("• \u2705 No duplicates")
        if year and missing:
            print(f"• \u274c Missing data for {len(missing)} states")
        elif year:
            print("• \u2705 All states covered")


if __name__ == "__main__":
<<<<<<< HEAD
    checker = SimpleDataHealthCheck('data/insurance_filings.db')
    checker.get_year_overview()
=======
    checker = SimpleDataHealthCheck("data/insurance_filings.db")
    checker.get_year_overview()
    checker.run_health_check()
    print("\n" + "=" * 50 + "\n")
    checker.run_health_check(year=2024)
>>>>>>> e5cf14b8
<|MERGE_RESOLUTION|>--- conflicted
+++ resolved
@@ -13,171 +13,7 @@
         # All US state abbreviations that should have insurance filings
         # NOTE: Florida (FL) excluded - no FL data currently available
         self.ALL_STATES = [
-<<<<<<< HEAD
-            'AL', 'AK', 'AZ', 'AR', 'CA', 'CO', 'CT', 'DE', 'GA', 'HI', 'ID',
-            'IL', 'IN', 'IA', 'KS', 'KY', 'LA', 'ME', 'MD', 'MA', 'MI', 'MN', 'MS',
-            'MO', 'MT', 'NE', 'NV', 'NH', 'NJ', 'NM', 'NY', 'NC', 'ND', 'OH', 'OK',
-            'OR', 'PA', 'RI', 'SC', 'SD', 'TN', 'TX', 'UT', 'VT', 'VA', 'WA', 'WV',
-            'WI', 'WY', 'DC'
-        ]
 
-        self.NAME_TO_ABBR = {
-            'Alabama': 'AL',
-            'Alaska': 'AK',
-            'Arizona': 'AZ',
-            'Arkansas': 'AR',
-            'California': 'CA',
-            'Colorado': 'CO',
-            'Connecticut': 'CT',
-            'Delaware': 'DE',
-            'Georgia': 'GA',
-            'Hawaii': 'HI',
-            'Idaho': 'ID',
-            'Illinois': 'IL',
-            'Indiana': 'IN',
-            'Iowa': 'IA',
-            'Kansas': 'KS',
-            'Kentucky': 'KY',
-            'Louisiana': 'LA',
-            'Maine': 'ME',
-            'Maryland': 'MD',
-            'Massachusetts': 'MA',
-            'Michigan': 'MI',
-            'Minnesota': 'MN',
-            'Mississippi': 'MS',
-            'Missouri': 'MO',
-            'Montana': 'MT',
-            'Nebraska': 'NE',
-            'Nevada': 'NV',
-            'New Hampshire': 'NH',
-            'New Jersey': 'NJ',
-            'New Mexico': 'NM',
-            'New York': 'NY',
-            'North Carolina': 'NC',
-            'North Dakota': 'ND',
-            'Ohio': 'OH',
-            'Oklahoma': 'OK',
-            'Oregon': 'OR',
-            'Pennsylvania': 'PA',
-            'Rhode Island': 'RI',
-            'South Carolina': 'SC',
-            'South Dakota': 'SD',
-            'Tennessee': 'TN',
-            'Texas': 'TX',
-            'Utah': 'UT',
-            'Vermont': 'VT',
-            'Virginia': 'VA',
-            'Washington': 'WA',
-            'West Virginia': 'WV',
-            'Wisconsin': 'WI',
-            'Wyoming': 'WY',
-            'District of Columbia': 'DC'
-=======
-            "AL",
-            "AK",
-            "AZ",
-            "AR",
-            "CA",
-            "CO",
-            "CT",
-            "DE",
-            "GA",
-            "HI",
-            "ID",
-            "IL",
-            "IN",
-            "IA",
-            "KS",
-            "KY",
-            "LA",
-            "ME",
-            "MD",
-            "MA",
-            "MI",
-            "MN",
-            "MS",
-            "MO",
-            "MT",
-            "NE",
-            "NV",
-            "NH",
-            "NJ",
-            "NM",
-            "NY",
-            "NC",
-            "ND",
-            "OH",
-            "OK",
-            "OR",
-            "PA",
-            "RI",
-            "SC",
-            "SD",
-            "TN",
-            "TX",
-            "UT",
-            "VT",
-            "VA",
-            "WA",
-            "WV",
-            "WI",
-            "WY",
-        ]
-
-        # Mapping of full state names to abbreviations for lookups
-        self.STATE_NAME_TO_ABBR = {
-            "Alabama": "AL",
-            "Alaska": "AK",
-            "Arizona": "AZ",
-            "Arkansas": "AR",
-            "California": "CA",
-            "Colorado": "CO",
-            "Connecticut": "CT",
-            "Delaware": "DE",
-            "Georgia": "GA",
-            "Hawaii": "HI",
-            "Idaho": "ID",
-            "Illinois": "IL",
-            "Indiana": "IN",
-            "Iowa": "IA",
-            "Kansas": "KS",
-            "Kentucky": "KY",
-            "Louisiana": "LA",
-            "Maine": "ME",
-            "Maryland": "MD",
-            "Massachusetts": "MA",
-            "Michigan": "MI",
-            "Minnesota": "MN",
-            "Mississippi": "MS",
-            "Missouri": "MO",
-            "Montana": "MT",
-            "Nebraska": "NE",
-            "Nevada": "NV",
-            "New Hampshire": "NH",
-            "New Jersey": "NJ",
-            "New Mexico": "NM",
-            "New York": "NY",
-            "North Carolina": "NC",
-            "North Dakota": "ND",
-            "Ohio": "OH",
-            "Oklahoma": "OK",
-            "Oregon": "OR",
-            "Pennsylvania": "PA",
-            "Rhode Island": "RI",
-            "South Carolina": "SC",
-            "South Dakota": "SD",
-            "Tennessee": "TN",
-            "Texas": "TX",
-            "Utah": "UT",
-            "Vermont": "VT",
-            "Virginia": "VA",
-            "Washington": "WA",
-            "West Virginia": "WV",
-            "Wisconsin": "WI",
-            "Wyoming": "WY",
-            "District of Columbia": "DC",
-            "Florida": "FL",
->>>>>>> e5cf14b8
         }
 
     def check_missing_states_by_year(self, year: int):
@@ -193,14 +29,7 @@
         states_with_data = conn.execute(query).fetchdf()
         conn.close()
         states_in_db = {
-<<<<<<< HEAD
-            self.NAME_TO_ABBR.get(state, state)
-            for state in states_with_data['State'].tolist()
-=======
-            self.STATE_NAME_TO_ABBR.get(state, state)
-            for state in states_with_data["State"].tolist()
-            if state
->>>>>>> e5cf14b8
+
         }
         missing_states = sorted(set(self.ALL_STATES) - states_in_db)
         return missing_states
@@ -270,11 +99,7 @@
         ORDER BY year DESC
         """
         overview = conn.execute(query).fetchdf()
-<<<<<<< HEAD
-        print("\U0001F4CA DATA OVERVIEW BY YEAR")
-=======
-        print("\U0001f4ca DATA OVERVIEW BY YEAR")
->>>>>>> e5cf14b8
+
         print("=" * 50)
         print(f"{'Year':<6} {'Filings':<12} {'States':<15}")
         print("-" * 50)
@@ -350,13 +175,5 @@
 
 
 if __name__ == "__main__":
-<<<<<<< HEAD
-    checker = SimpleDataHealthCheck('data/insurance_filings.db')
-    checker.get_year_overview()
-=======
     checker = SimpleDataHealthCheck("data/insurance_filings.db")
-    checker.get_year_overview()
-    checker.run_health_check()
-    print("\n" + "=" * 50 + "\n")
-    checker.run_health_check(year=2024)
->>>>>>> e5cf14b8
+    checker.get_year_overview()