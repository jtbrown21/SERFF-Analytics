--- conflicted
+++ resolved
@@ -8,48 +8,12 @@
 from dotenv import load_dotenv
 
 from src.report_manager import ReportManager
-<<<<<<< HEAD
-from src.shared.utils import (
-    ALL_STATES,
-    get_current_month_year,
-    check_required_env_vars,
-)
-from serff_analytics.reports.state_newsletter import StateNewsletterReport
-=======
-from src.shared.utils import ALL_STATES, get_current_month_year
-from pathlib import Path
-from serff_analytics.reports.state_newsletter import (
-    StateNewsletterReport,
-    normalize_state_abbr,
-)
->>>>>>> b86ee9cb
 from serff_analytics.db.utils import get_month_boundaries
 from serff_analytics.db import DatabaseManager
 from serff_analytics.config import Config
 
 load_dotenv()
 logger = logging.getLogger(__name__)
-
-<<<<<<< HEAD
-if not check_required_env_vars():
-    logger.error("Required environment variables not set. Aborting.")
-    sys.exit(1)
-=======
-# Configure module level logging
-if not logger.handlers:
-    logger.setLevel(logging.INFO)
-    console_handler = logging.StreamHandler()
-    console_handler.setFormatter(
-        logging.Formatter("%(levelname)s: %(message)s")
-    )
-    file_handler = logging.FileHandler("generate_reports.log")
-    file_handler.setFormatter(
-        logging.Formatter("%(asctime)s - %(levelname)s - %(message)s")
-    )
-    logger.addHandler(console_handler)
-    logger.addHandler(file_handler)
->>>>>>> b86ee9cb
-
 
 def _state_has_activity(state: str, month: str, year: str) -> bool:
     """Return True if filings exist for this state in the given period."""
