"""Generate monthly HTML reports for all active states."""

import logging
import os
import subprocess
from datetime import datetime
from dotenv import load_dotenv

from src.report_manager import ReportManager
from src.shared.utils import ALL_STATES, get_current_month_year
from pathlib import Path
from serff_analytics.reports.state_newsletter import (
    StateNewsletterReport,
    normalize_state_abbr,
)
from serff_analytics.db.utils import get_month_boundaries
from serff_analytics.db import DatabaseManager
from serff_analytics.config import Config

load_dotenv()
logger = logging.getLogger(__name__)

# Configure module level logging
if not logger.handlers:
    logger.setLevel(logging.INFO)
    console_handler = logging.StreamHandler()
    console_handler.setFormatter(
        logging.Formatter("%(levelname)s: %(message)s")
    )
    file_handler = logging.FileHandler("generate_reports.log")
    file_handler.setFormatter(
        logging.Formatter("%(asctime)s - %(levelname)s - %(message)s")
    )
    logger.addHandler(console_handler)
    logger.addHandler(file_handler)


def _state_has_activity(state: str, month: str, year: str) -> bool:
    """Return True if filings exist for this state in the given period."""
    try:
        db = DatabaseManager(Config.DB_PATH)
        conn = db.get_connection()
        month_num = datetime.strptime(month, "%B").month
        start, end = get_month_boundaries(int(year), month_num)
        query = (
            "SELECT COUNT(*) FROM filings "
            "WHERE State = ? AND Effective_Date >= ? AND Effective_Date <= ?"
        )
        count = conn.execute(query, [state, start.isoformat(), end.isoformat()]).fetchone()[0]
        conn.close()
        return count > 0
    except Exception as exc:
        logger.error("Activity check failed for %s: %s", state, exc)
        return False


def generate_all_reports(dry_run: bool = False) -> None:
    """Generate reports for all states with activity"""
    month, year = get_current_month_year()
    manager = ReportManager()

    logger.info("=== Generating %s %s Reports ===", month, year)

    generated_count = 0

    base_dir = Path(os.getenv("NEWSLETTERS_DIR", "docs/newsletters/monthly/19.0"))

    for state in ALL_STATES:
        existing = manager.get_report_by_state_month_year(state, month, year)
        if existing:
            logger.info("⏭️  %s: Report already exists", state)
            continue

        if not _state_has_activity(state, month, year):
            logger.info("⏭️  %s: No activity this month", state)
            continue

        try:
            logger.info("📄 Generating %s...", state)

            if not dry_run:
                state_abbr = normalize_state_abbr(state)
                month_num = datetime.strptime(month, "%B").month
                month_tag = f"{year}-{month_num:02d}"
                month_full = datetime.strptime(month, "%B").strftime("%B")

                reporter = StateNewsletterReport()
                html = reporter.generate(state, month_tag)

<<<<<<< HEAD
                try:
                    with open(output_path, "w", encoding="utf-8") as f:
                        f.write(html)
                except Exception:
                    logger.exception("Failed to write report for %s", state)
                    continue
=======
                output_dir = base_dir / state_abbr / year / month_full
                output_dir.mkdir(parents=True, exist_ok=True)
                filename = f"{state_abbr}_{month_num:02d}_{year}.html"
                output_path = output_dir / filename

                with open(output_path, "w", encoding="utf-8") as f:
                    f.write(html)
>>>>>>> 421b8ef2

                report_url = (
                    f"https://{os.getenv('GITHUB_USERNAME','USERNAME')}.github.io/"
                    f"{os.getenv('GITHUB_REPO_NAME','SERFF-Analytics')}/newsletters/"
                    f"monthly/19.0/{state_abbr}/{year}/{month_full}/{filename}"
                )

                try:
                    manager.log_report(
                        state=state,
                        month=month,
                        year=year,
                        report_url=report_url,
                        filings=reporter.last_filing_ids,
                    )
                except Exception:
                    logger.exception("Failed to log report for %s", state)

                logger.info("✓ Generated %s", state)
                generated_count += 1
            else:
                logger.info("[DRY RUN] Would generate %s", state)

        except Exception:
            logger.exception("Error generating report for %s", state)

    logger.info("✓ Generated %d reports", generated_count)

    if generated_count > 0 and not dry_run:
<<<<<<< HEAD
        logger.info("📤 Pushing to GitHub Pages...")
        subprocess.run(["git", "add", "docs/reports/"], check=False)
=======
        print("\n📤 Pushing to GitHub Pages...")
        subprocess.run(["git", "add", str(base_dir)], check=False)
>>>>>>> 421b8ef2
        subprocess.run(["git", "commit", "-m", f"Add {month} {year} reports"], check=False)
        subprocess.run(["git", "push"], check=False)
        logger.info("✓ Pushed to GitHub")<|MERGE_RESOLUTION|>--- conflicted
+++ resolved
@@ -87,23 +87,6 @@
                 reporter = StateNewsletterReport()
                 html = reporter.generate(state, month_tag)
 
-<<<<<<< HEAD
-                try:
-                    with open(output_path, "w", encoding="utf-8") as f:
-                        f.write(html)
-                except Exception:
-                    logger.exception("Failed to write report for %s", state)
-                    continue
-=======
-                output_dir = base_dir / state_abbr / year / month_full
-                output_dir.mkdir(parents=True, exist_ok=True)
-                filename = f"{state_abbr}_{month_num:02d}_{year}.html"
-                output_path = output_dir / filename
-
-                with open(output_path, "w", encoding="utf-8") as f:
-                    f.write(html)
->>>>>>> 421b8ef2
-
                 report_url = (
                     f"https://{os.getenv('GITHUB_USERNAME','USERNAME')}.github.io/"
                     f"{os.getenv('GITHUB_REPO_NAME','SERFF-Analytics')}/newsletters/"
@@ -132,13 +115,6 @@
     logger.info("✓ Generated %d reports", generated_count)
 
     if generated_count > 0 and not dry_run:
-<<<<<<< HEAD
-        logger.info("📤 Pushing to GitHub Pages...")
-        subprocess.run(["git", "add", "docs/reports/"], check=False)
-=======
-        print("\n📤 Pushing to GitHub Pages...")
-        subprocess.run(["git", "add", str(base_dir)], check=False)
->>>>>>> 421b8ef2
         subprocess.run(["git", "commit", "-m", f"Add {month} {year} reports"], check=False)
         subprocess.run(["git", "push"], check=False)
         logger.info("✓ Pushed to GitHub")